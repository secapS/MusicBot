<<<<<<< HEAD
import re
import aiohttp
=======
import sys
>>>>>>> 7b38765b
import decimal
import logging
import aiohttp

from hashlib import md5
from .constants import DISCORD_MSG_CHAR_LIMIT

<<<<<<< HEAD
=======
log = logging.getLogger(__name__)

>>>>>>> 7b38765b

def load_file(filename, skip_commented_lines=True, comment_char='#'):
    try:
        with open(filename, encoding='utf8') as f:
            results = []
            for line in f:
                line = line.strip()

                if line and not (skip_commented_lines and line.startswith(comment_char)):
                    results.append(line)

            return results

    except IOError as e:
        print("Error loading", filename, e)
        return []


def write_file(filename, contents):
    with open(filename, 'w', encoding='utf8') as f:
        for item in contents:
            f.write(str(item))
            f.write('\n')


<<<<<<< HEAD
def slugify(value):
    value = unicodedata.normalize('NFKD', value).encode('ascii', 'ignore').decode('ascii')
    value = re.sub('[^\w\s-]', '', value).strip().lower()
    return re.sub('[-\s]+', '-', value)


=======
>>>>>>> 7b38765b
def sane_round_int(x):
    return int(decimal.Decimal(x).quantize(1, rounding=decimal.ROUND_HALF_UP))


def paginate(content, *, length=DISCORD_MSG_CHAR_LIMIT, reserve=0):
    """
    Split up a large string or list of strings into chunks for sending to discord.
    """
    if type(content) == str:
        contentlist = content.split('\n')
    elif type(content) == list:
        contentlist = content
    else:
        raise ValueError("Content must be str or list, not %s" % type(content))

    chunks = []
    currentchunk = ''

    for line in contentlist:
        if len(currentchunk) + len(line) < length - reserve:
            currentchunk += line + '\n'
        else:
            chunks.append(currentchunk)
            currentchunk = ''

    if currentchunk:
        chunks.append(currentchunk)

    return chunks


async def get_header(session, url, headerfield=None, *, timeout=5):
    with aiohttp.Timeout(timeout):
        async with session.head(url) as response:
            if headerfield:
                return response.headers.get(headerfield)
            else:
                return response.headers


def md5sum(filename, limit=0):
    fhash = md5()
    with open(filename, "rb") as f:
        for chunk in iter(lambda: f.read(8192), b""):
            fhash.update(chunk)
<<<<<<< HEAD
    return fhash.hexdigest()[-limit:]
=======
    return fhash.hexdigest()[-limit:]


def fixg(x, dp=2):
    return ('{:.%sf}' % dp).format(x).rstrip('0').rstrip('.')


def ftimedelta(td):
    p1, p2 = str(td).rsplit(':', 1)
    return ':'.join([p1, str(int(float(p2)))])


def safe_print(content, *, end='\n', flush=True):
    sys.stdout.buffer.write((content + end).encode('utf-8', 'replace'))
    if flush: sys.stdout.flush()


def avg(i):
    return sum(i) / len(i)


def objdiff(obj1, obj2, *, access_attr=None, depth=0):
    changes = {}

    if access_attr is None:
        attrdir = lambda x: x

    elif access_attr == 'auto':
        if hasattr(obj1, '__slots__') and hasattr(obj2, '__slots__'):
            attrdir = lambda x: getattr(x, '__slots__')

        elif hasattr(obj1, '__dict__') and hasattr(obj2, '__dict__'):
            attrdir = lambda x: getattr(x, '__dict__')

        else:
            # log.everything("{}{} or {} has no slots or dict".format('-' * (depth+1), repr(obj1), repr(obj2)))
            attrdir = dir

    elif isinstance(access_attr, str):
        attrdir = lambda x: list(getattr(x, access_attr))

    else:
        attrdir = dir

    # log.everything("Diffing {o1} and {o2} with {attr}".format(o1=obj1, o2=obj2, attr=access_attr))

    for item in set(attrdir(obj1) + attrdir(obj2)):
        try:
            iobj1 = getattr(obj1, item, AttributeError("No such attr " + item))
            iobj2 = getattr(obj2, item, AttributeError("No such attr " + item))

            # log.everything("Checking {o1}.{attr} and {o2}.{attr}".format(attr=item, o1=repr(obj1), o2=repr(obj2)))

            if depth:
                # log.everything("Inspecting level {}".format(depth))
                idiff = objdiff(iobj1, iobj2, access_attr='auto', depth=depth - 1)
                if idiff:
                    changes[item] = idiff

            elif iobj1 is not iobj2:
                changes[item] = (iobj1, iobj2)
                # log.everything("{1}.{0} ({3}) is not {2}.{0} ({4}) ".format(item, repr(obj1), repr(obj2), iobj1, iobj2))

            else:
                pass
                # log.everything("{obj1}.{item} is {obj2}.{item} ({val1} and {val2})".format(obj1=obj1, obj2=obj2, item=item, val1=iobj1, val2=iobj2))

        except Exception as e:
            # log.everything("Error checking {o1}/{o2}.{item}".format(o1=obj1, o2=obj2, item=item), exc_info=e)
            continue

    return changes

def color_supported():
    return hasattr(sys.stderr, "isatty") and sys.stderr.isatty()
>>>>>>> 7b38765b
<|MERGE_RESOLUTION|>--- conflicted
+++ resolved
@@ -1,9 +1,4 @@
-<<<<<<< HEAD
-import re
-import aiohttp
-=======
 import sys
->>>>>>> 7b38765b
 import decimal
 import logging
 import aiohttp
@@ -11,11 +6,8 @@
 from hashlib import md5
 from .constants import DISCORD_MSG_CHAR_LIMIT
 
-<<<<<<< HEAD
-=======
 log = logging.getLogger(__name__)
 
->>>>>>> 7b38765b
 
 def load_file(filename, skip_commented_lines=True, comment_char='#'):
     try:
@@ -41,15 +33,6 @@
             f.write('\n')
 
 
-<<<<<<< HEAD
-def slugify(value):
-    value = unicodedata.normalize('NFKD', value).encode('ascii', 'ignore').decode('ascii')
-    value = re.sub('[^\w\s-]', '', value).strip().lower()
-    return re.sub('[-\s]+', '-', value)
-
-
-=======
->>>>>>> 7b38765b
 def sane_round_int(x):
     return int(decimal.Decimal(x).quantize(1, rounding=decimal.ROUND_HALF_UP))
 
@@ -95,9 +78,6 @@
     with open(filename, "rb") as f:
         for chunk in iter(lambda: f.read(8192), b""):
             fhash.update(chunk)
-<<<<<<< HEAD
-    return fhash.hexdigest()[-limit:]
-=======
     return fhash.hexdigest()[-limit:]
 
 
@@ -172,5 +152,4 @@
     return changes
 
 def color_supported():
-    return hasattr(sys.stderr, "isatty") and sys.stderr.isatty()
->>>>>>> 7b38765b
+    return hasattr(sys.stderr, "isatty") and sys.stderr.isatty()